--- conflicted
+++ resolved
@@ -32,12 +32,8 @@
 | OCaml | Cohttp | 
 |PHP | cURL |
 |PHP | pecl_http |
-<<<<<<< HEAD
 |PHP | HTTP_Request2 |
-| Powershell | RestMethod | 
-=======
 | PowerShell | RestMethod | 
->>>>>>> f5a9b65e
 | Ruby | Net:HTTP |
 | Shell | Httpie |
 | Shell | wget |
