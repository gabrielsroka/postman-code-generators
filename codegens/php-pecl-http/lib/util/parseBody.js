--- conflicted
+++ resolved
@@ -54,7 +54,6 @@
         return requestBody;
 
       case 'file':
-<<<<<<< HEAD
         // requestBody = `${indentation.repeat(2)}array('name' => '` +
         //             `${sanitize(request.body[request.body.mode].key, bodyTrim)}', ` +
         //             `'type' => '${sanitize(request.body[request.body.mode].type, bodyTrim)}', ` +
@@ -63,15 +62,6 @@
         // return `$body->addForm(array(), array(${requestBody}));\n`;
         requestBody = '$body->append(\'<file contents here>\');\n';
         return requestBody;
-=======
-        requestBody = `${indentation.repeat(2)}array('name' => '` +
-                    `${sanitize(request.body[request.body.mode].key, bodyTrim)}', ` +
-                    '\'type\' => \'content-type header\', ' +
-                    `'file' => '${sanitize(request.body[request.body.mode].src, bodyTrim)}', ` +
-                    '\'data\' => null)';
-        return `$body->addForm(array(), array(${requestBody}));\n`;
-
->>>>>>> 55737675
       default:
         return requestBody;
     }
