--- conflicted
+++ resolved
@@ -56,26 +56,16 @@
                 name: 'Indent count',
                 id: 'indentCount',
                 type: 'integer',
-<<<<<<< HEAD
-                default: 1,
+                default: 2,
                 description: 'Number of indentation characters to add per code level'
-=======
-                default: 2,
-                description: 'Integer denoting count of indentation required'
->>>>>>> 6388bdfa
             },
             {
                 name: 'Indent type',
                 id: 'indentType',
                 type: 'enum',
                 availableOptions: ['tab', 'space'],
-<<<<<<< HEAD
-                default: 'tab',
+                default: 'space',
                 description: 'Character used for indentation'
-=======
-                default: 'space',
-                description: 'String denoting type of indentation for code snippet. eg: \'space\', \'tab\''
->>>>>>> 6388bdfa
             },
             {
                 name: 'Request timeout',
