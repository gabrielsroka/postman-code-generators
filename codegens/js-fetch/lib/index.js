--- conflicted
+++ resolved
@@ -117,27 +117,18 @@
  *
  * @param {Object} body body object from request.
  * @param {boolean} trim trim body option
-<<<<<<< HEAD
+ * @param {String} indentString indentation to be added to the snippet
  * @param {String} contentType Content type of the body being sent
  */
-function parseBody (body, trim, contentType) {
-=======
- * @param {String} indentString indentation to be added to the snippet
- */
-function parseBody (body, trim, indentString) {
->>>>>>> 96185929
+function parseBody (body, trim, indentString, contentType) {
   if (!_.isEmpty(body)) {
     switch (body.mode) {
       case 'urlencoded':
         return parseURLEncodedBody(body.urlencoded, trim);
       case 'raw':
-<<<<<<< HEAD
         return parseRawBody(body.raw, trim, contentType);
-=======
-        return parseRawBody(body.raw, trim);
       case 'graphql':
         return parseGraphQL(body.graphql, trim, indentString);
->>>>>>> 96185929
       case 'formdata':
         return parseFormData(body.formdata, trim);
         /* istanbul ignore next */
@@ -255,11 +246,7 @@
   headerSnippet = parseHeaders(headers);
 
   body = request.body && request.body.toJSON();
-<<<<<<< HEAD
-  bodySnippet = parseBody(body, trim, request.headers.get('Content-Type'));
-=======
-  bodySnippet = parseBody(body, trim, indent);
->>>>>>> 96185929
+  bodySnippet = parseBody(body, trim, indent, request.headers.get('Content-Type'));
 
   optionsSnippet = `var requestOptions = {\n${indent}`;
   optionsSnippet += `method: '${request.method}',\n${indent}`;
