let utils = require('./util');

/**
 * Used in order to get additional options for generation of C# code snippet (i.e. Include Boilerplate code)
 *
 * @module getOptions
 *
 * @returns {Array} Additional options specific to generation of csharp-restsharp code snippet
 */
function getOptions () {
  return [{
    name: 'Body trim',
    id: 'trimRequestBody',
    type: 'boolean',
    default: true,
    description: 'Boolean denoting whether to trim request body fields'
  }];
}

/**
 * Converts a Postman SDK request to HTTP message
 * 
 * @param {Object} request - Postman SDK request
 * @param {Object} options - Options for converter
 * @param {Boolean} options.trimRequestBody - determines whether to trim the body or not
 * @param {Function} callback callback
 * @returns {Function} returns the snippet with the callback function.
 */
function convert (request, options, callback) {
  let snippet = '';
  options = utils.sanitizeOptions(options, getOptions());
  snippet = `${request.method} ${utils.getEndPoint(request)} HTTP/1.1\n`;
  snippet += `Host: ${utils.getHost(request)}\n`;
  snippet += `${utils.getHeaders(request)}\n`;
  snippet += `\n${utils.getBody(request, options.trimRequestBody)}`;

  return callback(null, snippet);
}

<<<<<<< HEAD
=======
module.exports = {
  getOptions: function () {
    return [{
      name: 'Body trim',
      id: 'trimRequestBody',
      type: 'boolean',
      default: true,
      description: 'Trim request body fields'
    }];
  },
>>>>>>> 16d83877

module.exports = {
  getOptions: getOptions,
  convert: convert
};<|MERGE_RESOLUTION|>--- conflicted
+++ resolved
@@ -5,7 +5,7 @@
  *
  * @module getOptions
  *
- * @returns {Array} Additional options specific to generation of csharp-restsharp code snippet
+ * @returns {Array} Additional options specific to generation of http code snippet
  */
 function getOptions () {
   return [{
@@ -13,7 +13,7 @@
     id: 'trimRequestBody',
     type: 'boolean',
     default: true,
-    description: 'Boolean denoting whether to trim request body fields'
+    description: 'Trim request body fields'
   }];
 }
 
@@ -37,20 +37,6 @@
   return callback(null, snippet);
 }
 
-<<<<<<< HEAD
-=======
-module.exports = {
-  getOptions: function () {
-    return [{
-      name: 'Body trim',
-      id: 'trimRequestBody',
-      type: 'boolean',
-      default: true,
-      description: 'Trim request body fields'
-    }];
-  },
->>>>>>> 16d83877
-
 module.exports = {
   getOptions: getOptions,
   convert: convert
