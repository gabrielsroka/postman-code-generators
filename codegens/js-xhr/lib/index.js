var _ = require('./lodash'),
  sanitize = require('./util').sanitize,
  sanitizeOptions = require('./util').sanitizeOptions,
  path = require('path');

/**
 * Parses URLEncoded body from request
 *
 * @param {*} body URLEncoded Body
 */
function parseURLEncodedBody (body) {
  var payload = [],
    bodySnippet;
  _.forEach(body, function (data) {
    if (!data.disabled) {
      payload.push(`${escape(data.key)}=${escape(data.value)}`);
    }
  });
  bodySnippet = `var data = "${payload.join('&')}";\n`;
  return bodySnippet;
}

/**
 * Parses Raw data
 *
 * @param {*} body Raw body data
 * @param {*} trim trim body option
 * @param {String} contentType Content type of the body being sent
 */
function parseRawBody (body, trim, contentType) {
  var bodySnippet = 'var data = ';
  if (contentType === 'application/json') {
    try {
      let jsonBody = JSON.parse(body);
      bodySnippet += `JSON.stringify(${JSON.stringify(jsonBody)});\n`;
    }
    catch (error) {
      bodySnippet += `"${sanitize(body.toString(), trim)}";\n`;
    }
  }
  else {
    bodySnippet += `"${sanitize(body.toString(), trim)}";\n`;
  }
  return bodySnippet;
}

/**
 * Parses graphql data
 *
 * @param {Object} body graphql body data
 * @param {boolean} trim trim body option
 * @param {String} indentString indentation to be added to the snippet
 */
function parseGraphQL (body, trim, indentString) {
  let query = body.query,
    graphqlVariables,
    bodySnippet;
  try {
    graphqlVariables = JSON.parse(body.variables);
  }
  catch (e) {
    graphqlVariables = {};
  }
  bodySnippet = 'var data = JSON.stringify({\n';
  bodySnippet += `${indentString}query: "${sanitize(query, trim)}",\n`;
  bodySnippet += `${indentString}variables: ${JSON.stringify(graphqlVariables)}\n`;
  bodySnippet += '});\n';
  return bodySnippet;
}

/**
 * Parses formData body from request
 *
 * @param {*} body formData Body
 * @param {*} trim trim body option
 */
function parseFormData (body, trim) {
  var bodySnippet = 'var data = new FormData();\n';
  _.forEach(body, (data) => {
    if (!(data.disabled)) {
      /* istanbul ignore next */
      /* ignoring because the file src is not stored in postman collection" */
      if (data.type === 'file') {
        var pathArray = data.src.split(path.sep),
          fileName = pathArray[pathArray.length - 1];
        bodySnippet += `data.append("${sanitize(data.key, trim)}", fileInput.files[0], "${fileName}");\n `;
      }
      else {
        bodySnippet += `data.append("${sanitize(data.key, trim)}", "${sanitize(data.value, trim)}");\n`;
      }
    }
  });
  return bodySnippet;
}

/* istanbul ignore next */
/* ignoring because source of file is not stored in postman collection */
/**
 * Parses file body from the Request
 *
 */
function parseFile () {
  // var bodySnippet = 'var data = new FormData();\n';
  // bodySnippet += `data.append("${sanitize(body.key, trim)}", "${sanitize(body.src, trim)}", `;
  // bodySnippet += `"${sanitize(body.key, trim)}");\n`;
  var bodySnippet = 'var data = "<file contents here>";\n';
  return bodySnippet;
}

/**
 * Parses Body from the Request
 *
<<<<<<< HEAD
 * @param {*} body body object from request.
 * @param {*} trim trim body option
 * @param {String} contentType Content type of the body being sent
 */
function parseBody (body, trim, contentType) {
=======
 * @param {Object} body body object from request.
 * @param {boolean} trim trim body option
 * @param {String} indentString indentation to be added to the snippet
 */
function parseBody (body, trim, indentString) {
>>>>>>> 96185929
  if (!_.isEmpty(body)) {
    switch (body.mode) {
      case 'urlencoded':
        return parseURLEncodedBody(body.urlencoded, trim);
      case 'raw':
<<<<<<< HEAD
        return parseRawBody(body.raw, trim, contentType);
=======
        return parseRawBody(body.raw, trim);
      case 'graphql':
        return parseGraphQL(body.graphql, trim, indentString);
>>>>>>> 96185929
      case 'formdata':
        return parseFormData(body.formdata, trim);
      case 'file':
        return parseFile(body.file, trim);
      default:
        return 'var data = null;\n';
    }
  }
  return 'var data = null;\n';
}

/**
 * Parses headers from the request.
 *
 * @param {Object} headers headers from the request.
 */
function parseHeaders (headers) {
  var headerSnippet = '';
  if (!_.isEmpty(headers)) {
    headers = _.reject(headers, 'disabled');
    _.forEach(headers, function (header) {
      headerSnippet += `xhr.setRequestHeader("${sanitize(header.key, true)}", "${sanitize(header.value)}");\n`;
    });
  }
  return headerSnippet;
}

/**
 * Used to get the options specific to this codegen
 *
 * @returns {Array} - Returns an array of option objects
 */
function getOptions () {
  return [
    {
      name: 'Set indentation count',
      id: 'indentCount',
      type: 'positiveInteger',
      default: 2,
      description: 'Set the number of indentation characters to add per code level'
    },
    {
      name: 'Set indentation type',
      id: 'indentType',
      type: 'enum',
      availableOptions: ['Tab', 'Space'],
      default: 'Space',
      description: 'Select the character used to indent lines of code'
    },
    {
      name: 'Set request timeout',
      id: 'requestTimeout',
      type: 'positiveInteger',
      default: 0,
      description: 'Set number of milliseconds the request should wait for a response' +
    ' before timing out (use 0 for infinity)'
    },
    {
      name: 'Trim request body fields',
      id: 'trimRequestBody',
      type: 'boolean',
      default: false,
      description: 'Remove white space and additional lines that may affect the server\'s response'
    }
  ];
}

/**
 * @description Converts Postman sdk request object to nodejs(unirest) code snippet
 * @param {Object} request - postman-SDK request object
 * @param {Object} options
 * @param {String} options.indentType - type for indentation eg: Space, Tab
 * @param {String} options.indentCount - number of spaces or tabs for indentation.
 * @param {Boolean} options.trimRequestBody - whether to trim fields in request body or not
 * @param {Number} options.requestTimeout : time in milli-seconds after which request will bail out
 * @param {Function} callback - callback function with parameters (error, snippet)
 */
function convert (request, options, callback) {

  if (!_.isFunction(callback)) {
    throw new Error('JS-XHR-Converter: callback is not valid function');
  }
  options = sanitizeOptions(options, getOptions());
  var indent, trim, headerSnippet,
    codeSnippet = '',
    bodySnippet = '';
  indent = options.indentType === 'Tab' ? '\t' : ' ';
  indent = indent.repeat(options.indentCount);
  trim = options.trimRequestBody;

  bodySnippet = request.body && !_.isEmpty(request.body.toJSON()) ? parseBody(request.body.toJSON(), trim,
    request.headers.get('Content-Type')) : '';

  codeSnippet += bodySnippet + '\n';

  codeSnippet += 'var xhr = new XMLHttpRequest();\nxhr.withCredentials = true;\n\n';

  codeSnippet += 'xhr.addEventListener("readystatechange", function() {\n';
  codeSnippet += `${indent}if(this.readyState === 4) {\n`;
  codeSnippet += `${indent.repeat(2)}console.log(this.responseText);\n`;
  codeSnippet += `${indent}}\n});\n\n`;

  codeSnippet += `xhr.open("${request.method}", "${encodeURI(request.url.toString())}");\n`;
  if (options.requestTimeout) {
    codeSnippet += `xhr.timeout = ${options.requestTimeout};\n`;
    codeSnippet += 'xhr.addEventListener("ontimeout", function(e) {\n';
    codeSnippet += `${indent} console.log(e);\n`;
    codeSnippet += '});\n';
  }
  if (request.body && request.body.mode === 'graphql' && !request.headers.has('Content-Type')) {
    request.addHeader({
      key: 'Content-Type',
      value: 'application/json'
    });
  }
  headerSnippet = parseHeaders(request.toJSON().header);

  codeSnippet += headerSnippet + '\n';

  codeSnippet += request.body && !_.isEmpty(request.body.toJSON()) ? 'xhr.send(data);' : 'xhr.send();';
  callback(null, codeSnippet);
}

module.exports = {
  convert: convert,
  getOptions: getOptions
};<|MERGE_RESOLUTION|>--- conflicted
+++ resolved
@@ -110,31 +110,20 @@
 /**
  * Parses Body from the Request
  *
-<<<<<<< HEAD
  * @param {*} body body object from request.
  * @param {*} trim trim body option
+ * @param {String} indentString indentation to be added to the snippet
  * @param {String} contentType Content type of the body being sent
  */
-function parseBody (body, trim, contentType) {
-=======
- * @param {Object} body body object from request.
- * @param {boolean} trim trim body option
- * @param {String} indentString indentation to be added to the snippet
- */
-function parseBody (body, trim, indentString) {
->>>>>>> 96185929
+function parseBody (body, trim, indentString, contentType) {
   if (!_.isEmpty(body)) {
     switch (body.mode) {
       case 'urlencoded':
         return parseURLEncodedBody(body.urlencoded, trim);
       case 'raw':
-<<<<<<< HEAD
         return parseRawBody(body.raw, trim, contentType);
-=======
-        return parseRawBody(body.raw, trim);
       case 'graphql':
         return parseGraphQL(body.graphql, trim, indentString);
->>>>>>> 96185929
       case 'formdata':
         return parseFormData(body.formdata, trim);
       case 'file':
