--- conflicted
+++ resolved
@@ -214,7 +214,6 @@
   indent = indent.repeat(options.indentCount);
   trim = options.trimRequestBody;
 
-<<<<<<< HEAD
   // The following code handles multiple files in the same formdata param.
   // It removes the form data params where the src property is an array of filepath strings
   // Splits that array into different form data params with src set as a single filepath string
@@ -235,11 +234,8 @@
       return (item.type === 'file' && Array.isArray(item.src));
     });
   }
-  bodySnippet = request.body && !_.isEmpty(request.body.toJSON()) ? parseBody(request.body.toJSON(), trim, indent) : '';
-=======
   bodySnippet = request.body && !_.isEmpty(request.body.toJSON()) ? parseBody(request.body.toJSON(), trim,
     indent, request.headers.get('Content-Type')) : '';
->>>>>>> f5a9b65e
 
   codeSnippet += bodySnippet + '\n';
 
