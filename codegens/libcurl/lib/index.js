var sanitize = require('./util').sanitize,
  sanitizeOptions = require('./util').sanitizeOptions,
  _ = require('./lodash'),
  self,
  defaultOptions = {};

self = module.exports = {
  convert: function (request, options, callback) {

    if (!_.isFunction(callback)) {
      throw new Error('Curl-Converter: callback is not valid function');
    }
    self.getOptions().forEach((option) => {
      defaultOptions[option.id] = {
        default: option.default,
        type: option.type
      };
      if (option.type === 'enum') {
        defaultOptions[option.id].availableOptions = option.availableOptions;
      }
    });
    options = sanitizeOptions(options, defaultOptions);

    var indent = '',
      trim, headersData, body, text,
      multiLine,
      snippet,
      newline = ' ',
      formCheck,
      formdataString = '',
      protocol,
      BOUNDARY = '----WebKitFormBoundary7MA4YWxkTrZu0gW',
      responseCode,
      timeout;

<<<<<<< HEAD
    multiLine = options.multiLine;
    trim = options.trimRequestBody;
    protocol = options.protocol;
=======
    multiLine = options.multiLine || _.isUndefined(options.multiLine);
    trim = options.trimRequestBody ? options.trimRequestBody : false;
    protocol = options.protocol ? options.protocol : 'https';
    timeout = options.requestTimeout;
>>>>>>> 698adc22

    if (multiLine) {
      newline = '\n';
      indent = options.indentType === 'tab' ? '\t' : ' ';
      indent = newline + indent.repeat(options.indentCount);
    }
    snippet = '#include <stdio.h>' + newline + '#include <string.h>' + newline +
    '#include <curl/curl.h>' + newline + 'int main(int argc, char *argv[]){\n';
    snippet += 'CURL *curl;';
    snippet += newline + 'CURLcode res;';
    snippet += newline + 'curl = curl_easy_init();';
    snippet += newline + 'if(curl) {';
    snippet += indent + `curl_easy_setopt(curl, CURLOPT_CUSTOMREQUEST, "${request.method}");`;
    snippet += indent + `curl_easy_setopt(curl, CURLOPT_URL, "${encodeURI(request.url.toString())}");`;
    if (timeout) {
      snippet += indent + `curl_easy_setopt(curl, CURLOPT_TIMEOUT_MS, ${timeout}L);`;
    }
    snippet += indent + `curl_easy_setopt(curl, CURLOPT_DEFAULT_PROTOCOL, "${protocol}");`;
    snippet += indent + 'struct curl_slist *headers = NULL;';
    headersData = request.getHeaders({ enabled: true });
    _.forEach(headersData, function (value, key) {
      snippet += indent + `headers = curl_slist_append(headers, "${key}: ${value}");`;
    });
    body = request.body.toJSON();
    if (body.mode && body.mode === 'formdata' && !options.useMimeType) {
      snippet += indent + 'headers = curl_slist_append(headers, "content-type:' +
                ` multipart/form-data; boundary=${BOUNDARY}");`;
    }
    snippet += indent + 'curl_easy_setopt(curl, CURLOPT_HTTPHEADER, headers);';
    //request body
    if (request.method === 'HEAD') {
      snippet += indent + 'curl_easy_setopt(curl, CURLOPT_NOBODY, 1L);';
    }
    if (!_.isEmpty(body)) {
      switch (body.mode) {
        case 'urlencoded':
          text = [];
          _.forEach(body.urlencoded, function (data) {
            if (!data.disabled) {
              text.push(`${escape(data.key)}=${escape(data.value)}`);
            }
          });
          snippet += indent + `const char *data = "${text.join('&')}";`;
          snippet += indent + 'curl_easy_setopt(curl, CURLOPT_POSTFIELDS, data);';
          break;
        case 'raw':
          snippet += indent + `const char *data = "${sanitize(body.raw.toString(), trim)}";`;
          snippet += indent + 'curl_easy_setopt(curl, CURLOPT_POSTFIELDS, data);';
          break;
        case 'formdata':
          if (options.useMimeType) {
            snippet += indent + 'curl_mime *mime;';
            snippet += indent + 'curl_mimepart *part;';
            snippet += indent + 'mime = curl_mime_init(curl);';
            snippet += indent + 'part = curl_mime_addpart(mime);';
            formCheck = false;

            _.forEach(body.formdata, function (data) {
              if (!(data.disabled)) {
                if (formCheck) {
                  snippet += indent + 'part = curl_mime_addpart(mime);';
                }
                else {
                  formCheck = true;
                }
                if (data.type === 'file') {
                  snippet += indent + `curl_mime_name(part, "${sanitize(data.key, trim)}");`;
                  snippet += indent + `curl_mime_filedata(part, "${sanitize(data.src, trim)}");`;
                }
                else {
                  snippet += indent + `curl_mime_name(part, "${sanitize(data.key, trim)}");`;
                  snippet += indent + `curl_mime_data(part, "${sanitize(data.value, trim)}", CURL_ZERO_TERMINATED);`;
                }
              }
            });
            snippet += indent + 'curl_easy_setopt(curl, CURLOPT_MIMEPOST, mime);';
          }
          else {
            BOUNDARY = '--' + BOUNDARY;
            _.forEach(body.formdata, function (data) {
              if (!data.disabled) {
                formdataString += BOUNDARY + '\\r\\nContent-Disposition: form-data; name=' +
                 `\\"${sanitize(data.key)}\\"\\r\\n\\r\\n${sanitize(data.value)}\\r\\n`;
              }
            });
            formdataString += BOUNDARY + '--';
            snippet += indent + `curl_easy_setopt(curl, CURLOPT_POSTFIELDS, "${formdataString}");`;
          }
          break;
        case 'file':
          snippet += indent + `const char *data = "${sanitize(body.key, trim)}=@${sanitize(body.value, trim)}";`;
          snippet += indent + 'curl_easy_setopt(curl, CURLOPT_POSTFIELDS, data);';
          break;
        default:
          snippet = String(snippet);
      }
    }

    snippet += indent + 'res = curl_easy_perform(curl);';
    responseCode = ['if(res == CURLE_OK) {', 'long response_code;',
      'curl_easy_getinfo(curl, CURLINFO_RESPONSE_CODE, &response_code);',
      'if(!res && response_code) printf("%03ld", response_code);', '}'];

    snippet += indent + responseCode.join(indent);
    if (body.mode === 'formdata' && options.useMimeType) {
      snippet += indent + 'curl_mime_free(mime);';
    }
    snippet += newline + '}';
    snippet += newline + 'curl_easy_cleanup(curl);' + newline + 'return (int)res;' + newline + '}';
    callback(null, snippet);
  },
  getOptions: function () {
    return [
      {
        name: 'MultiLine Curl Request',
        id: 'multiLine',
        type: 'boolean',
        default: true,
        description: 'denoting whether to get the request in single or multiple lines'
      },
      {
        name: 'Curl Request`s Protocol',
        id: 'protocol',
        type: 'string',
        default: 'https',
        description: 'denoting the protocol type used in the request'
      },
      {
        name: 'Indent Count',
        id: 'indentCount',
        type: 'positiveInteger',
        default: 1,
        description: 'Integer denoting count of indentation required'
      },
      {
        name: 'Indent type',
        id: 'indentType',
        type: 'enum',
        availableOptions: ['tab', 'space'],
        default: 'tab',
        description: 'String denoting type of indentation for code snippet. eg: \'space\', \'tab\''
      },
      {
        name: 'Body trim',
        id: 'trimRequestBody',
        type: 'boolean',
        default: true,
        description: 'Boolean denoting whether to trim request body fields'
      },
      {
        name: 'Use Mime Format',
        id: 'useMimeType',
        type: 'boolean',
        default: true,
        description: 'Use the mime format to send formdata requests'
      },
      {
        name: 'Request Timeout',
        id: 'requestTimeout',
        type: 'integer',
        default: 0,
        description: 'Integer denoting time after which the request will bail out in milliseconds'
      }
    ];
  }
};<|MERGE_RESOLUTION|>--- conflicted
+++ resolved
@@ -33,16 +33,10 @@
       responseCode,
       timeout;
 
-<<<<<<< HEAD
     multiLine = options.multiLine;
     trim = options.trimRequestBody;
     protocol = options.protocol;
-=======
-    multiLine = options.multiLine || _.isUndefined(options.multiLine);
-    trim = options.trimRequestBody ? options.trimRequestBody : false;
-    protocol = options.protocol ? options.protocol : 'https';
     timeout = options.requestTimeout;
->>>>>>> 698adc22
 
     if (multiLine) {
       newline = '\n';
