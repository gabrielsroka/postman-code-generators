var expect = require('chai').expect,
  sdk = require('postman-collection'),
  sanitize = require('../../lib/util').sanitize,
  convert = require('../../lib/index').convert,
  getOptions = require('../../lib/index').getOptions,
<<<<<<< HEAD
  runNewmanTest = require('../../../../test/codegen/newman/newmanTestUtil').runNewmanTest,
  mainCollection = require('../../../../test/codegen/newman/fixtures/testCollection.json');
=======
  mainCollection = require('./fixtures/testcollection/collection.json');

/**
 * compiles and runs codesnippet then compare it with newman output
 *
 * @param {String} codeSnippet - code snippet that needed to run using java
 * @param {Object} collection - collection which will be run using newman
 * @param {Function} done - callback for async calls
 */
function runSnippet (codeSnippet, collection, done) {
  fs.writeFileSync('main.java', codeSnippet);

  //  classpath of external libararies for java to compile
  var compile = 'javac -cp *: main.java',

    //  bash command stirng for run compiled java file
    run = 'java -cp *: main';

  //  step by step process for compile, run code snippet, then comparing its output with newman
  parallel([
    function (callback) {
      exec(compile, function (err, stdout, stderr) {
        if (err) {
          return callback(err);
        }
        if (stderr) {
          return callback(stderr);
        }
        return exec(run, function (err, stdout, stderr) {
          if (err) {
            return callback(err);
          }
          if (stderr) {
            return callback(stderr);
          }
          try {
            stdout = JSON.parse(stdout);
          }
          catch (e) {
            console.error(e);
          }
          return callback(null, stdout);
        });
      });
    },
    function (callback) {
      newman.run({
        collection: collection
      }).on('request', function (err, summary) {
        if (err) {
          return callback(err);
        }

        var stdout = summary.response.stream.toString();
        try {
          stdout = JSON.parse(stdout);
        }
        catch (e) {
          console.error(e);
        }
        return callback(null, stdout);
      });
    }
  ], function (err, result) {
    if (err) {
      expect.fail(null, null, err);
    }
    else if (typeof result[1] !== 'object' || typeof result[0] !== 'object') {
      expect(result[0].trim()).to.equal(result[1].trim());
    }
    else {
      const propertiesTodelete = ['cookies', 'headersSize', 'startedDateTime', 'clientIPAddress'],
        headersTodelete = [
          'accept-encoding',
          'user-agent',
          'cf-ray',
          'x-request-id',
          'x-request-start',
          'connect-time',
          'x-forwarded-for',
          'content-type',
          'content-length',
          'accept',
          'total-route-time',
          'cookie',
          'x-real-ip',
          'kong-cloud-request-id',
          'cache-control',
          'postman-token',
          'x-real-ip'
        ];
      if (result[0]) {
        propertiesTodelete.forEach(function (property) {
          delete result[0][property];
        });
        if (result[0].headers) {
          headersTodelete.forEach(function (property) {
            delete result[0].headers[property];
          });
        }
      }
      if (result[1]) {
        propertiesTodelete.forEach(function (property) {
          delete result[1][property];
        });
        if (result[1].headers) {
          headersTodelete.forEach(function (property) {
            delete result[1].headers[property];
          });
        }
      }

      expect(result[0]).deep.equal(result[1]);
    }
    return done();
  });
}
>>>>>>> f430cf1b

describe('okhttp convert function', function () {
  describe('convert for different request types', function () {
    var options = {indentCount: 3, indentType: 'Space', includeBoilerplate: true},
      testConfig = {
        compileScript: 'javac -cp *: main.java',
        runScript: 'java -cp *: main',
        fileName: 'main.java'
      };
    runNewmanTest(convert, options, testConfig);
  });

  describe('convert function', function () {
    var request = new sdk.Request(mainCollection.item[0].request),
      snippetArray,
      options = {
        includeBoilerplate: true,
        indentType: 'Tab',
        indentCount: 2
      };

    const SINGLE_SPACE = ' ';

    it('should generate snippet with default options given no options', function () {
      convert(request, function (error, snippet) {
        if (error) {
          expect.fail(null, null, error);
          return;
        }
        snippetArray = snippet.split('\n');
        for (var i = 0; i < snippetArray.length; i++) {
          if (snippetArray[i].startsWith('public class main {')) {
            expect(snippetArray[i + 1].substr(0, 4)).to.equal(SINGLE_SPACE.repeat(4));
            expect(snippetArray[i + 1].charAt(4)).to.not.equal(SINGLE_SPACE);
          }
        }
      });
    });

    it('should return snippet with boilerplate code given option', function () {
      convert(request, { includeBoilerplate: true }, function (error, snippet) {
        if (error) {
          expect.fail(null, null, error);
          return;
        }
        expect(snippet).to.include('import java.io.*;\nimport okhttp3.*;\npublic class main {\n');
      });
    });

    it('should return snippet with requestTimeout given option', function () {
      convert(request, { requestTimeout: 1000 }, function (error, snippet) {
        if (error) {
          expect.fail(null, null, error);
          return;
        }
        expect(snippet).to.include('.setConnectTimeout(1000, TimeUnit.MILLISECONDS)');
      });
    });

    it('should return snippet without followRedirect given option', function () {
      convert(request, { followRedirect: true }, function (error, snippet) {
        if (error) {
          expect.fail(null, null, error);
          return;
        }
        expect(snippet).to.not.include('.followRedirects(false)');
      });
    });

    it('should generate snippet with Tab as an indent type with exact indent count', function () {
      convert(request, options, function (error, snippet) {
        if (error) {
          expect.fail(null, null, error);
          return;
        }
        snippetArray = snippet.split('\n');
        for (var i = 0; i < snippetArray.length; i++) {
          if (snippetArray[i].startsWith('public class main {')) {
            expect(snippetArray[i + 1].charAt(0)).to.equal('\t');
            expect(snippetArray[i + 1].charAt(1)).to.equal('\t');
            expect(snippetArray[i + 1].charAt(2)).to.not.equal('\t');
          }
        }
      });
    });

    it('should trim header keys and not trim header values', function () {
      var request = new sdk.Request({
        'method': 'GET',
        'header': [
          {
            'key': '  key_containing_whitespaces  ',
            'value': '  value_containing_whitespaces  '
          }
        ],
        'url': {
          'raw': 'https://google.com',
          'protocol': 'https',
          'host': [
            'google',
            'com'
          ]
        }
      });
      convert(request, {}, function (error, snippet) {
        if (error) {
          expect.fail(null, null, error);
        }
        expect(snippet).to.be.a('string');
        expect(snippet).to.include('.addHeader("key_containing_whitespaces", "  value_containing_whitespaces  ")');
      });
    });
  });

  describe('getOptions function', function () {
    it('should return array of options for csharp-restsharp converter', function () {
      expect(getOptions()).to.be.an('array');
    });

    it('should return all the valid options', function () {
      expect(getOptions()[0]).to.have.property('id', 'includeBoilerplate');
      expect(getOptions()[1]).to.have.property('id', 'indentCount');
      expect(getOptions()[2]).to.have.property('id', 'indentType');
      expect(getOptions()[3]).to.have.property('id', 'requestTimeout');
      expect(getOptions()[4]).to.have.property('id', 'followRedirect');
      expect(getOptions()[5]).to.have.property('id', 'trimRequestBody');
    });
  });

  describe('sanitize function', function () {
    it('should handle invalid parameters', function () {
      expect(sanitize(123, false)).to.equal('');
      expect(sanitize(' inputString', true)).to.equal('inputString');
    });
  });
});<|MERGE_RESOLUTION|>--- conflicted
+++ resolved
@@ -3,128 +3,8 @@
   sanitize = require('../../lib/util').sanitize,
   convert = require('../../lib/index').convert,
   getOptions = require('../../lib/index').getOptions,
-<<<<<<< HEAD
   runNewmanTest = require('../../../../test/codegen/newman/newmanTestUtil').runNewmanTest,
   mainCollection = require('../../../../test/codegen/newman/fixtures/testCollection.json');
-=======
-  mainCollection = require('./fixtures/testcollection/collection.json');
-
-/**
- * compiles and runs codesnippet then compare it with newman output
- *
- * @param {String} codeSnippet - code snippet that needed to run using java
- * @param {Object} collection - collection which will be run using newman
- * @param {Function} done - callback for async calls
- */
-function runSnippet (codeSnippet, collection, done) {
-  fs.writeFileSync('main.java', codeSnippet);
-
-  //  classpath of external libararies for java to compile
-  var compile = 'javac -cp *: main.java',
-
-    //  bash command stirng for run compiled java file
-    run = 'java -cp *: main';
-
-  //  step by step process for compile, run code snippet, then comparing its output with newman
-  parallel([
-    function (callback) {
-      exec(compile, function (err, stdout, stderr) {
-        if (err) {
-          return callback(err);
-        }
-        if (stderr) {
-          return callback(stderr);
-        }
-        return exec(run, function (err, stdout, stderr) {
-          if (err) {
-            return callback(err);
-          }
-          if (stderr) {
-            return callback(stderr);
-          }
-          try {
-            stdout = JSON.parse(stdout);
-          }
-          catch (e) {
-            console.error(e);
-          }
-          return callback(null, stdout);
-        });
-      });
-    },
-    function (callback) {
-      newman.run({
-        collection: collection
-      }).on('request', function (err, summary) {
-        if (err) {
-          return callback(err);
-        }
-
-        var stdout = summary.response.stream.toString();
-        try {
-          stdout = JSON.parse(stdout);
-        }
-        catch (e) {
-          console.error(e);
-        }
-        return callback(null, stdout);
-      });
-    }
-  ], function (err, result) {
-    if (err) {
-      expect.fail(null, null, err);
-    }
-    else if (typeof result[1] !== 'object' || typeof result[0] !== 'object') {
-      expect(result[0].trim()).to.equal(result[1].trim());
-    }
-    else {
-      const propertiesTodelete = ['cookies', 'headersSize', 'startedDateTime', 'clientIPAddress'],
-        headersTodelete = [
-          'accept-encoding',
-          'user-agent',
-          'cf-ray',
-          'x-request-id',
-          'x-request-start',
-          'connect-time',
-          'x-forwarded-for',
-          'content-type',
-          'content-length',
-          'accept',
-          'total-route-time',
-          'cookie',
-          'x-real-ip',
-          'kong-cloud-request-id',
-          'cache-control',
-          'postman-token',
-          'x-real-ip'
-        ];
-      if (result[0]) {
-        propertiesTodelete.forEach(function (property) {
-          delete result[0][property];
-        });
-        if (result[0].headers) {
-          headersTodelete.forEach(function (property) {
-            delete result[0].headers[property];
-          });
-        }
-      }
-      if (result[1]) {
-        propertiesTodelete.forEach(function (property) {
-          delete result[1][property];
-        });
-        if (result[1].headers) {
-          headersTodelete.forEach(function (property) {
-            delete result[1].headers[property];
-          });
-        }
-      }
-
-      expect(result[0]).deep.equal(result[1]);
-    }
-    return done();
-  });
-}
->>>>>>> f430cf1b
 
 describe('okhttp convert function', function () {
   describe('convert for different request types', function () {
